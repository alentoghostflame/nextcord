--- conflicted
+++ resolved
@@ -714,12 +714,8 @@
             result = user_command(*args, **kwargs)(func)
 
             # self.add_application_command_request(result)
-<<<<<<< HEAD
-            self._internal_add_application_command(result)
-
-=======
             self._internal_add_application_command(result, add_to_bulk=True)
->>>>>>> 147a6fdb
+
             return result
         return decorator
 
@@ -728,12 +724,7 @@
             result = message_command(*args, **kwargs)(func)
 
             # self.add_application_command_request(result)
-<<<<<<< HEAD
-            self._internal_add_application_command(result)
-
-=======
             self._internal_add_application_command(result, add_to_bulk=True)
->>>>>>> 147a6fdb
             return result
         return decorator
 
