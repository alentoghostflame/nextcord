"""
The MIT License (MIT)

Copyright (c) 2015-present Rapptz

Permission is hereby granted, free of charge, to any person obtaining a
copy of this software and associated documentation files (the "Software"),
to deal in the Software without restriction, including without limitation
the rights to use, copy, modify, merge, publish, distribute, sublicense,
and/or sell copies of the Software, and to permit persons to whom the
Software is furnished to do so, subject to the following conditions:

The above copyright notice and this permission notice shall be included in
all copies or substantial portions of the Software.

THE SOFTWARE IS PROVIDED "AS IS", WITHOUT WARRANTY OF ANY KIND, EXPRESS
OR IMPLIED, INCLUDING BUT NOT LIMITED TO THE WARRANTIES OF MERCHANTABILITY,
FITNESS FOR A PARTICULAR PURPOSE AND NONINFRINGEMENT. IN NO EVENT SHALL THE
AUTHORS OR COPYRIGHT HOLDERS BE LIABLE FOR ANY CLAIM, DAMAGES OR OTHER
LIABILITY, WHETHER IN AN ACTION OF CONTRACT, TORT OR OTHERWISE, ARISING
FROM, OUT OF OR IN CONNECTION WITH THE SOFTWARE OR THE USE OR OTHER
DEALINGS IN THE SOFTWARE.
"""

from __future__ import annotations

import asyncio
import logging
import signal
import sys
import traceback
<<<<<<< HEAD
from typing import Any, Callable, Coroutine, Dict, Generator, List, Optional, Sequence, TYPE_CHECKING, Tuple, TypeVar, Union, Type, Iterable
=======
from typing import Any, Callable, Coroutine, Dict, Generator, List, Optional, Sequence, Set, TYPE_CHECKING, Tuple, TypeVar, Union
>>>>>>> e870a230

import aiohttp

from .user import User, ClientUser
from .invite import Invite
from .template import Template
from .widget import Widget
from .guild import Guild
from .emoji import Emoji
from .channel import _threaded_channel_factory, PartialMessageable
from .enums import ChannelType, InteractionType
from .mentions import AllowedMentions
from .errors import *
from .enums import Status, VoiceRegion
from .flags import ApplicationFlags, Intents
from .gateway import *
from .activity import ActivityTypes, BaseActivity, create_activity
from .voice_client import VoiceClient
from .http import HTTPClient
from .state import ConnectionState
from . import utils
from .utils import MISSING
from .object import Object
from .backoff import ExponentialBackoff
from .webhook import Webhook
from .iterators import GuildIterator
from .appinfo import AppInfo
from .ui.view import View
from .stage_instance import StageInstance
from .interactions import Interaction
from .threads import Thread
from .sticker import GuildSticker, StandardSticker, StickerPack, _sticker_factory
from .application_command import ApplicationCommandResponse, ApplicationCommandType

if TYPE_CHECKING:
    from .abc import SnowflakeTime, PrivateChannel, GuildChannel, Snowflake
    from .channel import DMChannel
    from .message import Message
    from .member import Member
    from .voice_client import VoiceProtocol
    from .command_client import ApplicationCommand

__all__ = (
    'Client',
)

Coro = TypeVar('Coro', bound=Callable[..., Coroutine[Any, Any, Any]])


_log = logging.getLogger(__name__)

def _cancel_tasks(loop: asyncio.AbstractEventLoop) -> None:
    tasks = {t for t in asyncio.all_tasks(loop=loop) if not t.done()}

    if not tasks:
        return

    _log.info('Cleaning up after %d tasks.', len(tasks))
    for task in tasks:
        task.cancel()

    loop.run_until_complete(asyncio.gather(*tasks, return_exceptions=True))
    _log.info('All tasks finished cancelling.')

    for task in tasks:
        if task.cancelled():
            continue
        if task.exception() is not None:
            loop.call_exception_handler({
                'message': 'Unhandled exception during Client.run shutdown.',
                'exception': task.exception(),
                'task': task
            })

def _cleanup_loop(loop: asyncio.AbstractEventLoop) -> None:
    try:
        _cancel_tasks(loop)
        loop.run_until_complete(loop.shutdown_asyncgens())
    finally:
        _log.info('Closing the event loop.')
        loop.close()

class Client:
    r"""Represents a client connection that connects to Discord.
    This class is used to interact with the Discord WebSocket and API.

    A number of options can be passed to the :class:`Client`.

    Parameters
    -----------
    max_messages: Optional[:class:`int`]
        The maximum number of messages to store in the internal message cache.
        This defaults to ``1000``. Passing in ``None`` disables the message cache.

        .. versionchanged:: 1.3
            Allow disabling the message cache and change the default size to ``1000``.
    loop: Optional[:class:`asyncio.AbstractEventLoop`]
        The :class:`asyncio.AbstractEventLoop` to use for asynchronous operations.
        Defaults to ``None``, in which case the default event loop is used via
        :func:`asyncio.get_event_loop()`.
    connector: Optional[:class:`aiohttp.BaseConnector`]
        The connector to use for connection pooling.
    proxy: Optional[:class:`str`]
        Proxy URL.
    proxy_auth: Optional[:class:`aiohttp.BasicAuth`]
        An object that represents proxy HTTP Basic Authorization.
    shard_id: Optional[:class:`int`]
        Integer starting at ``0`` and less than :attr:`.shard_count`.
    shard_count: Optional[:class:`int`]
        The total number of shards.
    application_id: :class:`int`
        The client's application ID.
    intents: :class:`Intents`
        The intents that you want to enable for the session. This is a way of
        disabling and enabling certain gateway events from triggering and being sent.
        If not given, defaults to a regularly constructed :class:`Intents` class.

        .. versionadded:: 1.5
    member_cache_flags: :class:`MemberCacheFlags`
        Allows for finer control over how the library caches members.
        If not given, defaults to cache as much as possible with the
        currently selected intents.

        .. versionadded:: 1.5
    chunk_guilds_at_startup: :class:`bool`
        Indicates if :func:`.on_ready` should be delayed to chunk all guilds
        at start-up if necessary. This operation is incredibly slow for large
        amounts of guilds. The default is ``True`` if :attr:`Intents.members`
        is ``True``.

        .. versionadded:: 1.5
    status: Optional[:class:`.Status`]
        A status to start your presence with upon logging on to Discord.
    activity: Optional[:class:`.BaseActivity`]
        An activity to start your presence with upon logging on to Discord.
    allowed_mentions: Optional[:class:`AllowedMentions`]
        Control how the client handles mentions by default on every message sent.

        .. versionadded:: 1.4
    heartbeat_timeout: :class:`float`
        The maximum numbers of seconds before timing out and restarting the
        WebSocket in the case of not receiving a HEARTBEAT_ACK. Useful if
        processing the initial packets take too long to the point of disconnecting
        you. The default timeout is 60 seconds.
    guild_ready_timeout: :class:`float`
        The maximum number of seconds to wait for the GUILD_CREATE stream to end before
        preparing the member cache and firing READY. The default timeout is 2 seconds.

        .. versionadded:: 1.4
    assume_unsync_clock: :class:`bool`
        Whether to assume the system clock is unsynced. This applies to the ratelimit handling
        code. If this is set to ``True``, the default, then the library uses the time to reset
        a rate limit bucket given by Discord. If this is ``False`` then your system clock is
        used to calculate how long to sleep for. If this is set to ``False`` it is recommended to
        sync your system clock to Google's NTP server.

        .. versionadded:: 1.3
    enable_debug_events: :class:`bool`
        Whether to enable events that are useful only for debugging gateway related information.

        Right now this involves :func:`on_socket_raw_receive` and :func:`on_socket_raw_send`. If
        this is ``False`` then those events will not be dispatched (due to performance considerations).
        To enable these events, this must be set to ``True``. Defaults to ``False``.

        .. versionadded:: 2.0

    # TODO: Give better description
    lazy_load_commands: :class:`bool`

        Whether to attempt to associate an unknown incoming application command ID with an existing application command.
        If this is set to ``True``, the default, then the library will attempt to match up an unknown incoming
        application command payload to an application command in the library.


    Attributes
    -----------
    ws
        The websocket gateway the client is currently connected to. Could be ``None``.
    loop: :class:`asyncio.AbstractEventLoop`
        The event loop that the client uses for asynchronous operations.
    """
    def __init__(
        self,
        *,
        loop: Optional[asyncio.AbstractEventLoop] = None,
        **options: Any,
    ):
        # self.ws is set in the connect method
        self.ws: DiscordWebSocket = None  # type: ignore
        self.loop: asyncio.AbstractEventLoop = asyncio.get_event_loop() if loop is None else loop
        self._listeners: Dict[str, List[Tuple[asyncio.Future, Callable[..., bool]]]] = {}
        self.shard_id: Optional[int] = options.get('shard_id')
        self.shard_count: Optional[int] = options.get('shard_count')

        connector: Optional[aiohttp.BaseConnector] = options.pop('connector', None)
        proxy: Optional[str] = options.pop('proxy', None)
        proxy_auth: Optional[aiohttp.BasicAuth] = options.pop('proxy_auth', None)
        unsync_clock: bool = options.pop('assume_unsync_clock', True)
        self.http: HTTPClient = HTTPClient(connector, proxy=proxy, proxy_auth=proxy_auth, unsync_clock=unsync_clock, loop=self.loop)

        self._handlers: Dict[str, Callable] = {
            'ready': self._handle_ready
        }

        self._hooks: Dict[str, Callable] = {
            'before_identify': self._call_before_identify_hook
        }

        self._enable_debug_events: bool = options.pop('enable_debug_events', False)
        self._connection: ConnectionState = self._get_state(**options)
        self._connection.shard_count = self.shard_count
        self._closed: bool = False
        self._ready: asyncio.Event = asyncio.Event()
        self._connection._get_websocket = self._get_websocket
        self._connection._get_client = lambda: self
        # self._application_commands_to_add: Dict[Coroutine, List[Dict[str, Any]]] = {}  # TODO: Figure out better way to pair callback with json payload.
        # Key is a tuple: First is the command name, second is the Guild ID as an int or None if a global command.
        # Value is a Tuple with the payload and ApplicationCommand.
        # self._application_commands_to_add: Dict[Tuple[str, Optional[int]], Dict[str, Any]] = {}
        # self._application_commands: Dict[int, Callable] = {}
<<<<<<< HEAD
        self._application_commands: List[ApplicationCommand] = []
        self._registered_application_commands: Dict[int, ApplicationCommand] = {}
        self._application_commands_to_bulk_add: Dict[Tuple[ApplicationCommandType, str, Optional[int]], Tuple[dict, ApplicationCommand]] = {}
        self._register_commands_on_startup: bool = options.pop('register_commands_on_startup', True)
=======
        # self._application_commands: List[ApplicationCommand] = []
        # self._registered_application_commands: Dict[int, ApplicationCommand] = {}
        # self._application_commands_to_bulk_add: Dict[Tuple[ApplicationCommandType, str, Optional[int]], Tuple[dict, ApplicationCommand]] = {}
        # self._register_commands_on_startup: bool = options.pop('register_commands_on_startup', True)
        self._lazy_load_commands: bool = options.pop('lazy_load_commands', True)
        self._application_commands: Set[ApplicationCommand] = set()
        self._application_command_signatures: Dict[Tuple[str, int, Optional[int]],
                                                   ApplicationCommand] = {}
        self._registered_application_commands: Dict[int, ApplicationCommand] = {}
        # TODO: Work on rollout feature.
        self._application_commands_to_rollout: Set[ApplicationCommand] = set()
        self._performing_application_command_rollout: bool = False
>>>>>>> e870a230

        if VoiceClient.warn_nacl:
            VoiceClient.warn_nacl = False
            _log.warning("PyNaCl is not installed, voice will NOT be supported")

    # internals

    def _get_websocket(self, guild_id: Optional[int] = None, *, shard_id: Optional[int] = None) -> DiscordWebSocket:
        return self.ws

    def _get_state(self, **options: Any) -> ConnectionState:
        return ConnectionState(dispatch=self.dispatch, handlers=self._handlers,
                               hooks=self._hooks, http=self.http, loop=self.loop, **options)

    def _handle_ready(self) -> None:
        self._ready.set()

    @property
    def latency(self) -> float:
        """:class:`float`: Measures latency between a HEARTBEAT and a HEARTBEAT_ACK in seconds.

        This could be referred to as the Discord WebSocket protocol latency.
        """
        ws = self.ws
        return float('nan') if not ws else ws.latency

    def is_ws_ratelimited(self) -> bool:
        """:class:`bool`: Whether the websocket is currently rate limited.

        This can be useful to know when deciding whether you should query members
        using HTTP or via the gateway.

        .. versionadded:: 1.6
        """
        if self.ws:
            return self.ws.is_ratelimited()
        return False

    @property
    def user(self) -> Optional[ClientUser]:
        """Optional[:class:`.ClientUser`]: Represents the connected client. ``None`` if not logged in."""
        return self._connection.user

    @property
    def guilds(self) -> List[Guild]:
        """List[:class:`.Guild`]: The guilds that the connected client is a member of."""
        return self._connection.guilds

    @property
    def emojis(self) -> List[Emoji]:
        """List[:class:`.Emoji`]: The emojis that the connected client has."""
        return self._connection.emojis

    @property
    def stickers(self) -> List[GuildSticker]:
        """List[:class:`.GuildSticker`]: The stickers that the connected client has.

        .. versionadded:: 2.0
        """
        return self._connection.stickers

    @property
    def cached_messages(self) -> Sequence[Message]:
        """Sequence[:class:`.Message`]: Read-only list of messages the connected client has cached.

        .. versionadded:: 1.1
        """
        return utils.SequenceProxy(self._connection._messages or [])

    @property
    def private_channels(self) -> List[PrivateChannel]:
        """List[:class:`.abc.PrivateChannel`]: The private channels that the connected client is participating on.

        .. note::

            This returns only up to 128 most recent private channels due to an internal working
            on how Discord deals with private channels.
        """
        return self._connection.private_channels

    @property
    def voice_clients(self) -> List[VoiceProtocol]:
        """List[:class:`.VoiceProtocol`]: Represents a list of voice connections.

        These are usually :class:`.VoiceClient` instances.
        """
        return self._connection.voice_clients

    @property
    def application_id(self) -> Optional[int]:
        """Optional[:class:`int`]: The client's application ID.

        If this is not passed via ``__init__`` then this is retrieved
        through the gateway when an event contains the data. Usually
        after :func:`~nextcord.on_connect` is called.
        
        .. versionadded:: 2.0
        """
        return self._connection.application_id

    @property
    def application_flags(self) -> ApplicationFlags:
        """:class:`~nextcord.ApplicationFlags`: The client's application flags.

        .. versionadded:: 2.0
        """
        return self._connection.application_flags  # type: ignore

    def is_ready(self) -> bool:
        """:class:`bool`: Specifies if the client's internal cache is ready for use."""
        return self._ready.is_set()

    async def _run_event(self, coro: Callable[..., Coroutine[Any, Any, Any]], event_name: str, *args: Any, **kwargs: Any) -> None:
        try:
            await coro(*args, **kwargs)
        except asyncio.CancelledError:
            pass
        except Exception:
            try:
                await self.on_error(event_name, *args, **kwargs)
            except asyncio.CancelledError:
                pass

    def _schedule_event(self, coro: Callable[..., Coroutine[Any, Any, Any]], event_name: str, *args: Any, **kwargs: Any) -> asyncio.Task:
        wrapped = self._run_event(coro, event_name, *args, **kwargs)
        # Schedules the task
        return asyncio.create_task(wrapped, name=f'nextcord: {event_name}')

    def dispatch(self, event: str, *args: Any, **kwargs: Any) -> None:
        _log.debug('Dispatching event %s', event)
        method = 'on_' + event

        listeners = self._listeners.get(event)
        if listeners:
            removed = []
            for i, (future, condition) in enumerate(listeners):
                if future.cancelled():
                    removed.append(i)
                    continue

                try:
                    result = condition(*args)
                except Exception as exc:
                    future.set_exception(exc)
                    removed.append(i)
                else:
                    if result:
                        if len(args) == 0:
                            future.set_result(None)
                        elif len(args) == 1:
                            future.set_result(args[0])
                        else:
                            future.set_result(args)
                        removed.append(i)

            if len(removed) == len(listeners):
                self._listeners.pop(event)
            else:
                for idx in reversed(removed):
                    del listeners[idx]

        try:
            coro = getattr(self, method)
        except AttributeError:
            pass
        else:
            self._schedule_event(coro, method, *args, **kwargs)

    async def on_error(self, event_method: str, *args: Any, **kwargs: Any) -> None:
        """|coro|

        The default error handler provided by the client.

        By default this prints to :data:`sys.stderr` however it could be
        overridden to have a different implementation.
        Check :func:`~nextcord.on_error` for more details.
        """
        print(f'Ignoring exception in {event_method}', file=sys.stderr)
        traceback.print_exc()

    # hooks

    async def _call_before_identify_hook(self, shard_id: Optional[int], *, initial: bool = False) -> None:
        # This hook is an internal hook that actually calls the public one.
        # It allows the library to have its own hook without stepping on the
        # toes of those who need to override their own hook.
        await self.before_identify_hook(shard_id, initial=initial)

    async def before_identify_hook(self, shard_id: Optional[int], *, initial: bool = False) -> None:
        """|coro|

        A hook that is called before IDENTIFYing a session. This is useful
        if you wish to have more control over the synchronization of multiple
        IDENTIFYing clients.

        The default implementation sleeps for 5 seconds.

        .. versionadded:: 1.4

        Parameters
        ------------
        shard_id: :class:`int`
            The shard ID that requested being IDENTIFY'd
        initial: :class:`bool`
            Whether this IDENTIFY is the first initial IDENTIFY.
        """

        if not initial:
            await asyncio.sleep(5.0)

    # login state management

    async def login(self, token: str) -> None:
        """|coro|

        Logs in the client with the specified credentials.


        Parameters
        -----------
        token: :class:`str`
            The authentication token. Do not prefix this token with
            anything as the library will do it for you.

        Raises
        ------
        :exc:`.LoginFailure`
            The wrong credentials are passed.
        :exc:`.HTTPException`
            An unknown HTTP related error occurred,
            usually when it isn't 200 or the known incorrect credentials
            passing status code.
        """

        _log.info('logging in using static token')
        
        if not isinstance(token, str):
            raise TypeError(f"The token provided was of type {type(token)} but was expected to be str")

        data = await self.http.static_login(token.strip())
        self._connection.user = ClientUser(state=self._connection, data=data)

    async def connect(self, *, reconnect: bool = True) -> None:
        """|coro|

        Creates a websocket connection and lets the websocket listen
        to messages from Discord. This is a loop that runs the entire
        event system and miscellaneous aspects of the library. Control
        is not resumed until the WebSocket connection is terminated.

        Parameters
        -----------
        reconnect: :class:`bool`
            If we should attempt reconnecting, either due to internet
            failure or a specific failure on Discord's part. Certain
            disconnects that lead to bad state will not be handled (such as
            invalid sharding payloads or bad tokens).

        Raises
        -------
        :exc:`.GatewayNotFound`
            If the gateway to connect to Discord is not found. Usually if this
            is thrown then there is a Discord API outage.
        :exc:`.ConnectionClosed`
            The websocket connection has been terminated.
        """

        backoff = ExponentialBackoff()
        ws_params = {
            'initial': True,
            'shard_id': self.shard_id,
        }
        while not self.is_closed():
            try:
                coro = DiscordWebSocket.from_client(self, **ws_params)
                self.ws = await asyncio.wait_for(coro, timeout=60.0)
                ws_params['initial'] = False
                while True:
                    await self.ws.poll_event()
            except ReconnectWebSocket as e:
                _log.info('Got a request to %s the websocket.', e.op)
                self.dispatch('disconnect')
                ws_params.update(sequence=self.ws.sequence, resume=e.resume, session=self.ws.session_id)
                continue
            except (OSError,
                    HTTPException,
                    GatewayNotFound,
                    ConnectionClosed,
                    aiohttp.ClientError,
                    asyncio.TimeoutError) as exc:

                self.dispatch('disconnect')
                if not reconnect:
                    await self.close()
                    if isinstance(exc, ConnectionClosed) and exc.code == 1000:
                        # clean close, don't re-raise this
                        return
                    raise

                if self.is_closed():
                    return

                # If we get connection reset by peer then try to RESUME
                if isinstance(exc, OSError) and exc.errno in (54, 10054):
                    ws_params.update(sequence=self.ws.sequence, initial=False, resume=True, session=self.ws.session_id)
                    continue

                # We should only get this when an unhandled close code happens,
                # such as a clean disconnect (1000) or a bad state (bad token, no sharding, etc)
                # sometimes, discord sends us 1000 for unknown reasons so we should reconnect
                # regardless and rely on is_closed instead
                if isinstance(exc, ConnectionClosed):
                    if exc.code == 4014:
                        raise PrivilegedIntentsRequired(exc.shard_id) from None
                    if exc.code != 1000:
                        await self.close()
                        raise

                retry = backoff.delay()
                _log.exception("Attempting a reconnect in %.2fs", retry)
                await asyncio.sleep(retry)
                # Always try to RESUME the connection
                # If the connection is not RESUME-able then the gateway will invalidate the session.
                # This is apparently what the official Discord client does.
                ws_params.update(sequence=self.ws.sequence, resume=True, session=self.ws.session_id)

    async def close(self) -> None:
        """|coro|

        Closes the connection to Discord.
        """
        if self._closed:
            return

        self._closed = True

        for voice in self.voice_clients:
            try:
                await voice.disconnect(force=True)
            except Exception:
                # if an error happens during disconnects, disregard it.
                pass

        if self.ws is not None and self.ws.open:
            await self.ws.close(code=1000)

        await self.http.close()
        self._ready.clear()

    def clear(self) -> None:
        """Clears the internal state of the bot.

        After this, the bot can be considered "re-opened", i.e. :meth:`is_closed`
        and :meth:`is_ready` both return ``False`` along with the bot's internal
        cache cleared.
        """
        self._closed = False
        self._ready.clear()
        self._connection.clear()
        self.http.recreate()

    async def start(self, token: str, *, reconnect: bool = True) -> None:
        """|coro|

        A shorthand coroutine for :meth:`login` + :meth:`connect`.

        Raises
        -------
        TypeError
            An unexpected keyword argument was received.
        """
        await self.login(token)

        await self.connect(reconnect=reconnect)

    def run(self, *args: Any, **kwargs: Any) -> None:
        """A blocking call that abstracts away the event loop
        initialisation from you.

        If you want more control over the event loop then this
        function should not be used. Use :meth:`start` coroutine
        or :meth:`connect` + :meth:`login`.

        Roughly Equivalent to: ::

            try:
                loop.run_until_complete(start(*args, **kwargs))
            except KeyboardInterrupt:
                loop.run_until_complete(close())
                # cancel all tasks lingering
            finally:
                loop.close()

        .. warning::

            This function must be the last function to call due to the fact that it
            is blocking. That means that registration of events or anything being
            called after this function call will not execute until it returns.
        """
        loop = self.loop

        try:
            loop.add_signal_handler(signal.SIGINT, lambda: loop.stop())
            loop.add_signal_handler(signal.SIGTERM, lambda: loop.stop())
        except NotImplementedError:
            pass

        async def runner():
            try:
                await self.start(*args, **kwargs)
            finally:
                if not self.is_closed():
                    await self.close()

        def stop_loop_on_completion(f):
            loop.stop()

        future = asyncio.ensure_future(runner(), loop=loop)
        future.add_done_callback(stop_loop_on_completion)
        try:
            loop.run_forever()
        except KeyboardInterrupt:
            _log.info('Received signal to terminate bot and event loop.')
        finally:
            future.remove_done_callback(stop_loop_on_completion)
            _log.info('Cleaning up tasks.')
            _cleanup_loop(loop)

        if not future.cancelled():
            try:
                return future.result()
            except KeyboardInterrupt:
                # I am unsure why this gets raised here but suppress it anyway
                return None

    # properties

    def is_closed(self) -> bool:
        """:class:`bool`: Indicates if the websocket connection is closed."""
        return self._closed

    @property
    def activity(self) -> Optional[ActivityTypes]:
        """Optional[:class:`.BaseActivity`]: The activity being used upon
        logging in.
        """
        return create_activity(self._connection._activity)

    @activity.setter
    def activity(self, value: Optional[ActivityTypes]) -> None:
        if value is None:
            self._connection._activity = None
        elif isinstance(value, BaseActivity):
            # ConnectionState._activity is typehinted as ActivityPayload, we're passing Dict[str, Any]
            self._connection._activity = value.to_dict() # type: ignore
        else:
            raise TypeError('activity must derive from BaseActivity.')
    
    @property
    def status(self):
        """:class:`.Status`:
        The status being used upon logging on to Discord.

        .. versionadded: 2.0
        """
        if self._connection._status in set(state.value for state in Status):
            return Status(self._connection._status)
        return Status.online

    @status.setter
    def status(self, value):
        if value is Status.offline:
            self._connection._status = 'invisible'
        elif isinstance(value, Status):
            self._connection._status = str(value)
        else:
            raise TypeError('status must derive from Status.')

    @property
    def allowed_mentions(self) -> Optional[AllowedMentions]:
        """Optional[:class:`~nextcord.AllowedMentions`]: The allowed mention configuration.

        .. versionadded:: 1.4
        """
        return self._connection.allowed_mentions

    @allowed_mentions.setter
    def allowed_mentions(self, value: Optional[AllowedMentions]) -> None:
        if value is None or isinstance(value, AllowedMentions):
            self._connection.allowed_mentions = value
        else:
            raise TypeError(f'allowed_mentions must be AllowedMentions not {value.__class__!r}')

    @property
    def intents(self) -> Intents:
        """:class:`~nextcord.Intents`: The intents configured for this connection.

        .. versionadded:: 1.5
        """
        return self._connection.intents

    # helpers/getters

    @property
    def users(self) -> List[User]:
        """List[:class:`~nextcord.User`]: Returns a list of all the users the bot can see."""
        return list(self._connection._users.values())

    def get_channel(self, id: int, /) -> Optional[Union[GuildChannel, Thread, PrivateChannel]]:
        """Returns a channel or thread with the given ID.

        Parameters
        -----------
        id: :class:`int`
            The ID to search for.

        Returns
        --------
        Optional[Union[:class:`.abc.GuildChannel`, :class:`.Thread`, :class:`.abc.PrivateChannel`]]
            The returned channel or ``None`` if not found.
        """
        return self._connection.get_channel(id)

    def get_partial_messageable(self, id: int, *, type: Optional[ChannelType] = None) -> PartialMessageable:
        """Returns a partial messageable with the given channel ID.

        This is useful if you have a channel_id but don't want to do an API call
        to send messages to it.
        
        .. versionadded:: 2.0

        Parameters
        -----------
        id: :class:`int`
            The channel ID to create a partial messageable for.
        type: Optional[:class:`.ChannelType`]
            The underlying channel type for the partial messageable.

        Returns
        --------
        :class:`.PartialMessageable`
            The partial messageable
        """
        return PartialMessageable(state=self._connection, id=id, type=type)

    def get_stage_instance(self, id: int, /) -> Optional[StageInstance]:
        """Returns a stage instance with the given stage channel ID.

        .. versionadded:: 2.0

        Parameters
        -----------
        id: :class:`int`
            The ID to search for.

        Returns
        --------
        Optional[:class:`.StageInstance`]
            The returns stage instance of ``None`` if not found.
        """
        from .channel import StageChannel

        channel = self._connection.get_channel(id)

        if isinstance(channel, StageChannel):
            return channel.instance

    def get_guild(self, id: int, /) -> Optional[Guild]:
        """Returns a guild with the given ID.

        Parameters
        -----------
        id: :class:`int`
            The ID to search for.

        Returns
        --------
        Optional[:class:`.Guild`]
            The guild or ``None`` if not found.
        """
        return self._connection._get_guild(id)

    def get_user(self, id: int, /) -> Optional[User]:
        """Returns a user with the given ID.

        Parameters
        -----------
        id: :class:`int`
            The ID to search for.

        Returns
        --------
        Optional[:class:`~nextcord.User`]
            The user or ``None`` if not found.
        """
        return self._connection.get_user(id)

    def get_emoji(self, id: int, /) -> Optional[Emoji]:
        """Returns an emoji with the given ID.

        Parameters
        -----------
        id: :class:`int`
            The ID to search for.

        Returns
        --------
        Optional[:class:`.Emoji`]
            The custom emoji or ``None`` if not found.
        """
        return self._connection.get_emoji(id)

    def get_sticker(self, id: int, /) -> Optional[GuildSticker]:
        """Returns a guild sticker with the given ID.

        .. versionadded:: 2.0

        .. note::

            To retrieve standard stickers, use :meth:`.fetch_sticker`.
            or :meth:`.fetch_premium_sticker_packs`.

        Returns
        --------
        Optional[:class:`.GuildSticker`]
            The sticker or ``None`` if not found.
        """
        return self._connection.get_sticker(id)

    def get_all_channels(self) -> Generator[GuildChannel, None, None]:
        """A generator that retrieves every :class:`.abc.GuildChannel` the client can 'access'.

        This is equivalent to: ::

            for guild in client.guilds:
                for channel in guild.channels:
                    yield channel

        .. note::

            Just because you receive a :class:`.abc.GuildChannel` does not mean that
            you can communicate in said channel. :meth:`.abc.GuildChannel.permissions_for` should
            be used for that.

        Yields
        ------
        :class:`.abc.GuildChannel`
            A channel the client can 'access'.
        """

        for guild in self.guilds:
            yield from guild.channels

    def get_all_members(self) -> Generator[Member, None, None]:
        """Returns a generator with every :class:`.Member` the client can see.

        This is equivalent to: ::

            for guild in client.guilds:
                for member in guild.members:
                    yield member

        Yields
        ------
        :class:`.Member`
            A member the client can see.
        """
        for guild in self.guilds:
            yield from guild.members

    # listeners/waiters

    async def wait_until_ready(self) -> None:
        """|coro|

        Waits until the client's internal cache is all ready.
        """
        await self._ready.wait()

    def wait_for(
        self,
        event: str,
        *,
        check: Optional[Callable[..., bool]] = None,
        timeout: Optional[float] = None,
    ) -> Any:
        """|coro|

        Waits for a WebSocket event to be dispatched.

        This could be used to wait for a user to reply to a message,
        or to react to a message, or to edit a message in a self-contained
        way.

        The ``timeout`` parameter is passed onto :func:`asyncio.wait_for`. By default,
        it does not timeout. Note that this does propagate the
        :exc:`asyncio.TimeoutError` for you in case of timeout and is provided for
        ease of use.

        In case the event returns multiple arguments, a :class:`tuple` containing those
        arguments is returned instead. Please check the
        :ref:`documentation <discord-api-events>` for a list of events and their
        parameters.

        This function returns the **first event that meets the requirements**.

        Examples
        ---------

        Waiting for a user reply: ::

            @client.event
            async def on_message(message):
                if message.content.startswith('$greet'):
                    channel = message.channel
                    await channel.send('Say hello!')

                    def check(m):
                        return m.content == 'hello' and m.channel == channel

                    msg = await client.wait_for('message', check=check)
                    await channel.send(f'Hello {msg.author}!')

        Waiting for a thumbs up reaction from the message author: ::

            @client.event
            async def on_message(message):
                if message.content.startswith('$thumb'):
                    channel = message.channel
                    await channel.send('Send me that \N{THUMBS UP SIGN} reaction, mate')

                    def check(reaction, user):
                        return user == message.author and str(reaction.emoji) == '\N{THUMBS UP SIGN}'

                    try:
                        reaction, user = await client.wait_for('reaction_add', timeout=60.0, check=check)
                    except asyncio.TimeoutError:
                        await channel.send('\N{THUMBS DOWN SIGN}')
                    else:
                        await channel.send('\N{THUMBS UP SIGN}')


        Parameters
        ------------
        event: :class:`str`
            The event name, similar to the :ref:`event reference <discord-api-events>`,
            but without the ``on_`` prefix, to wait for.
        check: Optional[Callable[..., :class:`bool`]]
            A predicate to check what to wait for. The arguments must meet the
            parameters of the event being waited for.
        timeout: Optional[:class:`float`]
            The number of seconds to wait before timing out and raising
            :exc:`asyncio.TimeoutError`.

        Raises
        -------
        asyncio.TimeoutError
            If a timeout is provided and it was reached.

        Returns
        --------
        Any
            Returns no arguments, a single argument, or a :class:`tuple` of multiple
            arguments that mirrors the parameters passed in the
            :ref:`event reference <discord-api-events>`.
        """

        future = self.loop.create_future()
        if check is None:
            def _check(*args):
                return True
            check = _check

        ev = event.lower()
        try:
            listeners = self._listeners[ev]
        except KeyError:
            listeners = []
            self._listeners[ev] = listeners

        listeners.append((future, check))
        return asyncio.wait_for(future, timeout)

    # event registration

    def event(self, coro: Coro) -> Coro:
        """A decorator that registers an event to listen to.

        You can find more info about the events on the :ref:`documentation below <discord-api-events>`.

        The events must be a :ref:`coroutine <coroutine>`, if not, :exc:`TypeError` is raised.

        Example
        ---------

        .. code-block:: python3

            @client.event
            async def on_ready():
                print('Ready!')

        Raises
        --------
        TypeError
            The coroutine passed is not actually a coroutine.
        """

        if not asyncio.iscoroutinefunction(coro):
            raise TypeError('event registered must be a coroutine function')

        setattr(self, coro.__name__, coro)
        _log.debug('%s has successfully been registered as an event', coro.__name__)
        return coro

    async def change_presence(
        self,
        *,
        activity: Optional[BaseActivity] = None,
        status: Optional[Status] = None,
    ):
        """|coro|

        Changes the client's presence.

        Example
        ---------

        .. code-block:: python3

            game = nextcord.Game("with the API")
            await client.change_presence(status=nextcord.Status.idle, activity=game)

        .. versionchanged:: 2.0
            Removed the ``afk`` keyword-only parameter.

        Parameters
        ----------
        activity: Optional[:class:`.BaseActivity`]
            The activity being done. ``None`` if no currently active activity is done.
        status: Optional[:class:`.Status`]
            Indicates what status to change to. If ``None``, then
            :attr:`.Status.online` is used.

        Raises
        ------
        :exc:`.InvalidArgument`
            If the ``activity`` parameter is not the proper type.
        """

        if status is None:
            status_str = 'online'
            status = Status.online
        elif status is Status.offline:
            status_str = 'invisible'
            status = Status.offline
        else:
            status_str = str(status)

        await self.ws.change_presence(activity=activity, status=status_str)

        for guild in self._connection.guilds:
            me = guild.me
            if me is None:
                continue

            if activity is not None:
                me.activities = (activity,)
            else:
                me.activities = ()

            me.status = status

    # Guild stuff

    def fetch_guilds(
        self,
        *,
        limit: Optional[int] = 100,
        before: SnowflakeTime = None,
        after: SnowflakeTime = None
    ) -> GuildIterator:
        """Retrieves an :class:`.AsyncIterator` that enables receiving your guilds.

        .. note::

            Using this, you will only receive :attr:`.Guild.owner`, :attr:`.Guild.icon`,
            :attr:`.Guild.id`, and :attr:`.Guild.name` per :class:`.Guild`.

        .. note::

            This method is an API call. For general usage, consider :attr:`guilds` instead.

        Examples
        ---------

        Usage ::

            async for guild in client.fetch_guilds(limit=150):
                print(guild.name)

        Flattening into a list ::

            guilds = await client.fetch_guilds(limit=150).flatten()
            # guilds is now a list of Guild...

        All parameters are optional.

        Parameters
        -----------
        limit: Optional[:class:`int`]
            The number of guilds to retrieve.
            If ``None``, it retrieves every guild you have access to. Note, however,
            that this would make it a slow operation.
            Defaults to ``100``.
        before: Union[:class:`.abc.Snowflake`, :class:`datetime.datetime`]
            Retrieves guilds before this date or object.
            If a datetime is provided, it is recommended to use a UTC aware datetime.
            If the datetime is naive, it is assumed to be local time.
        after: Union[:class:`.abc.Snowflake`, :class:`datetime.datetime`]
            Retrieve guilds after this date or object.
            If a datetime is provided, it is recommended to use a UTC aware datetime.
            If the datetime is naive, it is assumed to be local time.

        Raises
        ------
        :exc:`.HTTPException`
            Getting the guilds failed.

        Yields
        --------
        :class:`.Guild`
            The guild with the guild data parsed.
        """
        return GuildIterator(self, limit=limit, before=before, after=after)

    async def fetch_template(self, code: Union[Template, str]) -> Template:
        """|coro|

        Gets a :class:`.Template` from a nextcord.new URL or code.

        Parameters
        -----------
        code: Union[:class:`.Template`, :class:`str`]
            The Discord Template Code or URL (must be a nextcord.new URL).

        Raises
        -------
        :exc:`.NotFound`
            The template is invalid.
        :exc:`.HTTPException`
            Getting the template failed.

        Returns
        --------
        :class:`.Template`
            The template from the URL/code.
        """
        code = utils.resolve_template(code)
        data = await self.http.get_template(code)
        return Template(data=data, state=self._connection) # type: ignore

    async def fetch_guild(self, guild_id: int, /) -> Guild:
        """|coro|

        Retrieves a :class:`.Guild` from an ID.

        .. note::

            Using this, you will **not** receive :attr:`.Guild.channels`, :attr:`.Guild.members`,
            :attr:`.Member.activity` and :attr:`.Member.voice` per :class:`.Member`.

        .. note::

            This method is an API call. For general usage, consider :meth:`get_guild` instead.

        Parameters
        -----------
        guild_id: :class:`int`
            The guild's ID to fetch from.

        Raises
        ------
        :exc:`.Forbidden`
            You do not have access to the guild.
        :exc:`.HTTPException`
            Getting the guild failed.

        Returns
        --------
        :class:`.Guild`
            The guild from the ID.
        """
        data = await self.http.get_guild(guild_id)
        return Guild(data=data, state=self._connection)

    async def create_guild(
        self,
        *,
        name: str,
        region: Union[VoiceRegion, str] = VoiceRegion.us_west,
        icon: bytes = MISSING,
        code: str = MISSING,
    ) -> Guild:
        """|coro|

        Creates a :class:`.Guild`.

        Bot accounts in more than 10 guilds are not allowed to create guilds.

        Parameters
        ----------
        name: :class:`str`
            The name of the guild.
        region: :class:`.VoiceRegion`
            The region for the voice communication server.
            Defaults to :attr:`.VoiceRegion.us_west`.
        icon: Optional[:class:`bytes`]
            The :term:`py:bytes-like object` representing the icon. See :meth:`.ClientUser.edit`
            for more details on what is expected.
        code: :class:`str`
            The code for a template to create the guild with.

            .. versionadded:: 1.4

        Raises
        ------
        :exc:`.HTTPException`
            Guild creation failed.
        :exc:`.InvalidArgument`
            Invalid icon image format given. Must be PNG or JPG.

        Returns
        -------
        :class:`.Guild`
            The guild created. This is not the same guild that is
            added to cache.
        """
        if icon is not MISSING:
            icon_base64 = utils._bytes_to_base64_data(icon)
        else:
            icon_base64 = None

        region_value = str(region)

        if code:
            data = await self.http.create_from_template(code, name, region_value, icon_base64)
        else:
            data = await self.http.create_guild(name, region_value, icon_base64)
        return Guild(data=data, state=self._connection)

    async def fetch_stage_instance(self, channel_id: int, /) -> StageInstance:
        """|coro|

        Gets a :class:`.StageInstance` for a stage channel id.

        .. versionadded:: 2.0

        Parameters
        -----------
        channel_id: :class:`int`
            The stage channel ID.

        Raises
        -------
        :exc:`.NotFound`
            The stage instance or channel could not be found.
        :exc:`.HTTPException`
            Getting the stage instance failed.

        Returns
        --------
        :class:`.StageInstance`
            The stage instance from the stage channel ID.
        """
        data = await self.http.get_stage_instance(channel_id)
        guild = self.get_guild(int(data['guild_id']))
        return StageInstance(guild=guild, state=self._connection, data=data)  # type: ignore

    # Invite management

    async def fetch_invite(self, url: Union[Invite, str], *, with_counts: bool = True, with_expiration: bool = True) -> Invite:
        """|coro|

        Gets an :class:`.Invite` from a discord.gg URL or ID.

        .. note::

            If the invite is for a guild you have not joined, the guild and channel
            attributes of the returned :class:`.Invite` will be :class:`.PartialInviteGuild` and
            :class:`.PartialInviteChannel` respectively.

        Parameters
        -----------
        url: Union[:class:`.Invite`, :class:`str`]
            The Discord invite ID or URL (must be a discord.gg URL).
        with_counts: :class:`bool`
            Whether to include count information in the invite. This fills the
            :attr:`.Invite.approximate_member_count` and :attr:`.Invite.approximate_presence_count`
            fields.
        with_expiration: :class:`bool`
            Whether to include the expiration date of the invite. This fills the
            :attr:`.Invite.expires_at` field.

            .. versionadded:: 2.0

        Raises
        -------
        :exc:`.NotFound`
            The invite has expired or is invalid.
        :exc:`.HTTPException`
            Getting the invite failed.

        Returns
        --------
        :class:`.Invite`
            The invite from the URL/ID.
        """

        invite_id = utils.resolve_invite(url)
        data = await self.http.get_invite(invite_id, with_counts=with_counts, with_expiration=with_expiration)
        return Invite.from_incomplete(state=self._connection, data=data)

    async def delete_invite(self, invite: Union[Invite, str]) -> None:
        """|coro|

        Revokes an :class:`.Invite`, URL, or ID to an invite.

        You must have the :attr:`~.Permissions.manage_channels` permission in
        the associated guild to do this.

        Parameters
        ----------
        invite: Union[:class:`.Invite`, :class:`str`]
            The invite to revoke.

        Raises
        -------
        :exc:`.Forbidden`
            You do not have permissions to revoke invites.
        :exc:`.NotFound`
            The invite is invalid or expired.
        :exc:`.HTTPException`
            Revoking the invite failed.
        """

        invite_id = utils.resolve_invite(invite)
        await self.http.delete_invite(invite_id)

    # Miscellaneous stuff

    async def fetch_widget(self, guild_id: int, /) -> Widget:
        """|coro|

        Gets a :class:`.Widget` from a guild ID.

        .. note::

            The guild must have the widget enabled to get this information.

        Parameters
        -----------
        guild_id: :class:`int`
            The ID of the guild.

        Raises
        -------
        :exc:`.Forbidden`
            The widget for this guild is disabled.
        :exc:`.HTTPException`
            Retrieving the widget failed.

        Returns
        --------
        :class:`.Widget`
            The guild's widget.
        """
        data = await self.http.get_widget(guild_id)

        return Widget(state=self._connection, data=data)

    async def application_info(self) -> AppInfo:
        """|coro|

        Retrieves the bot's application information.

        Raises
        -------
        :exc:`.HTTPException`
            Retrieving the information failed somehow.

        Returns
        --------
        :class:`.AppInfo`
            The bot's application information.
        """
        data = await self.http.application_info()
        if 'rpc_origins' not in data:
            data['rpc_origins'] = None
        return AppInfo(self._connection, data)

    async def fetch_user(self, user_id: int, /) -> User:
        """|coro|

        Retrieves a :class:`~nextcord.User` based on their ID.
        You do not have to share any guilds with the user to get this information,
        however many operations do require that you do.

        .. note::

            This method is an API call. If you have :attr:`nextcord.Intents.members` and member cache enabled, consider :meth:`get_user` instead.

        Parameters
        -----------
        user_id: :class:`int`
            The user's ID to fetch from.

        Raises
        -------
        :exc:`.NotFound`
            A user with this ID does not exist.
        :exc:`.HTTPException`
            Fetching the user failed.

        Returns
        --------
        :class:`~nextcord.User`
            The user you requested.
        """
        data = await self.http.get_user(user_id)
        return User(state=self._connection, data=data)

    async def fetch_channel(self, channel_id: int, /) -> Union[GuildChannel, PrivateChannel, Thread]:
        """|coro|

        Retrieves a :class:`.abc.GuildChannel`, :class:`.abc.PrivateChannel`, or :class:`.Thread` with the specified ID.

        .. note::

            This method is an API call. For general usage, consider :meth:`get_channel` instead.

        .. versionadded:: 1.2

        Raises
        -------
        :exc:`.InvalidData`
            An unknown channel type was received from Discord.
        :exc:`.HTTPException`
            Retrieving the channel failed.
        :exc:`.NotFound`
            Invalid Channel ID.
        :exc:`.Forbidden`
            You do not have permission to fetch this channel.

        Returns
        --------
        Union[:class:`.abc.GuildChannel`, :class:`.abc.PrivateChannel`, :class:`.Thread`]
            The channel from the ID.
        """
        data = await self.http.get_channel(channel_id)

        factory, ch_type = _threaded_channel_factory(data['type'])
        if factory is None:
            raise InvalidData('Unknown channel type {type} for channel ID {id}.'.format_map(data))

        if ch_type in (ChannelType.group, ChannelType.private):
            # the factory will be a DMChannel or GroupChannel here
            channel = factory(me=self.user, data=data, state=self._connection) # type: ignore
        else:
            # the factory can't be a DMChannel or GroupChannel here
            guild_id = int(data['guild_id']) # type: ignore
            guild = self.get_guild(guild_id) or Object(id=guild_id)
            # GuildChannels expect a Guild, we may be passing an Object
            channel = factory(guild=guild, state=self._connection, data=data) # type: ignore

        return channel

    async def fetch_webhook(self, webhook_id: int, /) -> Webhook:
        """|coro|

        Retrieves a :class:`.Webhook` with the specified ID.

        Raises
        --------
        :exc:`.HTTPException`
            Retrieving the webhook failed.
        :exc:`.NotFound`
            Invalid webhook ID.
        :exc:`.Forbidden`
            You do not have permission to fetch this webhook.

        Returns
        ---------
        :class:`.Webhook`
            The webhook you requested.
        """
        data = await self.http.get_webhook(webhook_id)
        return Webhook.from_state(data, state=self._connection)

    async def fetch_sticker(self, sticker_id: int, /) -> Union[StandardSticker, GuildSticker]:
        """|coro|

        Retrieves a :class:`.Sticker` with the specified ID.

        .. versionadded:: 2.0

        Raises
        --------
        :exc:`.HTTPException`
            Retrieving the sticker failed.
        :exc:`.NotFound`
            Invalid sticker ID.

        Returns
        --------
        Union[:class:`.StandardSticker`, :class:`.GuildSticker`]
            The sticker you requested.
        """
        data = await self.http.get_sticker(sticker_id)
        cls, _ = _sticker_factory(data['type'])  # type: ignore
        return cls(state=self._connection, data=data) # type: ignore

    async def fetch_premium_sticker_packs(self) -> List[StickerPack]:
        """|coro|

        Retrieves all available premium sticker packs.

        .. versionadded:: 2.0

        Raises
        -------
        :exc:`.HTTPException`
            Retrieving the sticker packs failed.

        Returns
        ---------
        List[:class:`.StickerPack`]
            All available premium sticker packs.
        """
        data = await self.http.list_premium_sticker_packs()
        return [StickerPack(state=self._connection, data=pack) for pack in data['sticker_packs']]

    async def create_dm(self, user: Snowflake) -> DMChannel:
        """|coro|

        Creates a :class:`.DMChannel` with this user.

        This should be rarely called, as this is done transparently for most
        people.

        .. versionadded:: 2.0

        Parameters
        -----------
        user: :class:`~nextcord.abc.Snowflake`
            The user to create a DM with.

        Returns
        -------
        :class:`.DMChannel`
            The channel that was created.
        """
        state = self._connection
        found = state._get_private_channel_by_user(user.id)
        if found:
            return found

        data = await state.http.start_private_message(user.id)
        return state.add_dm_channel(data)

    def add_view(self, view: View, *, message_id: Optional[int] = None) -> None:
        """Registers a :class:`~nextcord.ui.View` for persistent listening.

        This method should be used for when a view is comprised of components
        that last longer than the lifecycle of the program.
        
        .. versionadded:: 2.0

        Parameters
        ------------
        view: :class:`nextcord.ui.View`
            The view to register for dispatching.
        message_id: Optional[:class:`int`]
            The message ID that the view is attached to. This is currently used to
            refresh the view's state during message update events. If not given
            then message update events are not propagated for the view.

        Raises
        -------
        TypeError
            A view was not passed.
        ValueError
            The view is not persistent. A persistent view has no timeout
            and all their components have an explicitly provided custom_id.
        """

        if not isinstance(view, View):
            raise TypeError(f'expected an instance of View not {view.__class__!r}')

        if not view.is_persistent():
            raise ValueError('View is not persistent. Items need to have a custom_id set and View must have no timeout')

        self._connection.store_view(view, message_id)

    @property
    def persistent_views(self) -> Sequence[View]:
        """Sequence[:class:`.View`]: A sequence of persistent views added to the client.
        
        .. versionadded:: 2.0
        """
        return self._connection.persistent_views

    # async def on_connect(self):
    #     raw_response = await self.http.get_global_commands(self.application_id)
    #     for raw_command in raw_response:
    #         app_cmd_response = ApplicationCommandResponse(self._connection, raw_command)
    #         self._connection._add_application_command(app_cmd_response)
    #     pass

<<<<<<< HEAD
    async def on_connect(self):
        if self._register_commands_on_startup:
            await self.register_bulk_application_commands()  # TODO: Make better.

    async def on_interaction(self, interaction: Interaction):
        # TODO: This seems a bit better, but ehh?
        if interaction.type is InteractionType.application_command:
            # if app_cmd_callback := self._application_commands.get(int(interaction.data["id"])):
            if app_cmd := self._registered_application_commands.get(int(interaction.data["id"])):
                # await app_cmd_callback(interaction)
                await app_cmd.call_from_interaction(interaction)
            else:
                print(f"CLIENT.PY: Received an interaction for an application command that isn't registered, hmm. ID: {interaction.data['id']}")

    async def register_bulk_application_commands(self):
        # TODO: Using Bulk upsert seems to delete all commands
        guild_payloads_to_bulk: Dict[int, List[dict]] = {}
        global_payloads_to_bulk: List[dict] = []
        for unique_id, payload_app_cmd in self._application_commands_to_bulk_add.items():
            if guild_id := payload_app_cmd[0].get("guild_id"):
                if guild_id not in guild_payloads_to_bulk:
                    guild_payloads_to_bulk[guild_id] = list()
                guild_payloads_to_bulk[guild_id].append(payload_app_cmd[0])
            else:
                global_payloads_to_bulk.append(payload_app_cmd[0])

        if global_payloads_to_bulk:
            print("CLIENT.PY: Sending Global commands to Discord")
            response_list = await self.http.bulk_upsert_global_commands(self.application_id, global_payloads_to_bulk)
            self._handle_bulk_application_commands(response_list)

        if guild_payloads_to_bulk:
            print("CLIENT.PY: Starting send of Guild commands to Discord.")
            for guild_id, payload_list in guild_payloads_to_bulk.items():
                print(f"  CLIENT.PY: Sending commands to Guild {guild_id}")
                response_list = await self.http.bulk_upsert_guild_commands(self.application_id, guild_id, payload_list)
                self._handle_bulk_application_commands(response_list)

        self._application_commands_to_bulk_add.clear()

    def _handle_bulk_application_commands(self, raw_response_list: List[dict]):
        for raw_response in raw_response_list:
            response = ApplicationCommandResponse(self._connection, raw_response)
            payload_unique_id = (response.type, response.name, response.guild_id)
            if payload_app_cmd := self._application_commands_to_bulk_add.get(payload_unique_id):
                command = payload_app_cmd[1]
                print(f"    CLIENT.PY: Parsing response of command {command.name} for guild {response.guild_id}. ID: {response.id}")
                command.parse_response(response)
                # TODO: Move this to own function probably.
                if command not in self._application_commands:
                    self._application_commands.append(command)
                self._registered_application_commands[response.id] = command
            else:
                raise ValueError(f"What the FUCK is going on, Payload ID {payload_app_cmd} doesn't correspond to "
                                 f"anything in the dict of commands to bulk add!")  # TODO: Clean up language.

    def add_application_command_to_bulk(self, command: ApplicationCommand):
        payload_list = command.payload
        for payload in payload_list:
            self._add_application_payload_to_bulk(command, command.name, payload.get("guild_id", None), payload)

    def _add_application_payload_to_bulk(self, command: ApplicationCommand, name: str, guild_id: Optional[int],
                                         payload: dict):
        payload_unique_id = (command.type, name, guild_id)  # Note: None means global.
        if payload_unique_id in self._application_commands_to_bulk_add:
            raise ValueError(f"Cannot add duplicate command {name}|{guild_id} payload to bulk add.")
        else:
            self._application_commands_to_bulk_add[payload_unique_id] = (payload, command)

    async def register_application_command(self, command: ApplicationCommand):
        payload_list = command.payload
        for payload in payload_list:
            if payload.get("guild_id"):
                raw_response = await self.http.upsert_guild_command(self.application_id, payload["guild_id"], payload)
            else:
                raw_response = await self.http.upsert_global_command(self.application_id, payload)
            response = ApplicationCommandResponse(self._connection, raw_response)
            self._registered_application_commands[response.id] = command
            command.parse_response(response)
        self._application_commands.append(command)
    #     # If guild_id is None, assume this is a global command.
    #     if guild_id:
    #         print(f"CLIENT.PY: Registering guild command {payload['name']} for guild {guild_id}")
    #         response_json = await self.http.upsert_guild_command(self.application_id, guild_id, payload)
    #     else:
    #         print(f"CLIENT.PY: Registering global command {payload['name']}")
    #         response_json = await self.http.upsert_global_command(self.application_id, payload)
    #     app_response = ApplicationCommandResponse(self._connection, response_json)
    #     self._connection._add_application_command(app_response)
    #     self._application_commands[app_response.id] = callback
    #     return app_response
    #
    # async def get_application_commands(self):
    #     raw_response = await self.http.get_global_commands(self.application_id)
    #     for raw_command in raw_response:
    #         app_cmd_response = ApplicationCommandResponse(self._connection, raw_command)
    #         self._connection._add_application_command(app_cmd_response)
    #     for guild in self.guilds:
    #         print(f"GET APP CMDS: grabbing commands from guild {guild.name}")
    #         try:
    #             # TODO: When a large bot is in 1k+ guilds, this is going to take forever AND get rate limited. Fix this.
    #             raw_response = await self.http.get_guild_commands(self.application_id, guild.id)
    #             for raw_command in raw_response:
    #                 app_cmd_response = ApplicationCommandResponse(self._connection, raw_command)
    #                 self._connection._add_application_command(app_cmd_response)
    #         except Forbidden:
    #             print(f"From get_application_commands, we don't have command permissions for "
    #                   f"guild {guild.name}|{guild.id} ")

    async def delete_unknown_guild_application_commands(self):
        pass
        # to_remove = []
        # for app_response in self._connection.application_commands:
        #     if app_response.id not in self._connection.application_commands:
        #         if app_response.guild_id:
        #             print(f"Removing command NAME {app_response.name} ID {app_response.id} from "
        #                   f"GUILD {app_response.guild.name} ID {app_response.guild_id}")
        #             await self.http.delete_guild_command(self.application_id, app_response.guild_id, app_response.id)
        #         else:
        #             print(f"Removing command NAME {app_response.name} ID {app_response.id}")
        #             await self.http.delete_global_command(self.application_id, app_response.id)
        #         to_remove.append(app_response.id)
        # for app_id in to_remove:
        #     self._connection._remove_application_command(app_id)

    async def delete_unknown_global_commands(self):
        raw_response = await self.http.get_global_commands(self.application_id)

    async def delete_unknown_guild_commands(self, guild_id: int):
        try:
            to_remove = []
            raw_response_list = await self.http.get_guild_commands(self.application_id, guild_id)
            for raw_response in raw_response_list:
                response = ApplicationCommandResponse(self._connection, raw_response_list)
                if response.id not in to_remove:
                    to_remove.append(response.id)
        except Forbidden:
            print(f"CLIENT.PY:we don't have command permission for guild {guild_id}")
=======
    # async def on_connect(self):
    #     if self._register_commands_on_startup:
    #         await self.register_bulk_application_commands()  # TODO: Make better.
    #
    # async def on_interaction(self, interaction: Interaction):
    #     # TODO: This seems a bit better, but ehh?
    #     if interaction.type is InteractionType.application_command:
    #         # if app_cmd_callback := self._application_commands.get(int(interaction.data["id"])):
    #         if app_cmd := self._registered_application_commands.get(int(interaction.data["id"])):
    #             # await app_cmd_callback(interaction)
    #             await app_cmd.call_from_interaction(interaction)
    #         else:
    #             print(f"CLIENT.PY: Received an interaction for an application command that isn't registered, hmm. ID: {interaction.data['id']}")
    #

    async def on_interaction(self, interaction: Interaction):
        if interaction.type is InteractionType.application_command:
            print("nextcord.Client: Found an interaction command")
            if app_cmd := self._registered_application_commands.get(int(interaction.data["id"])):
                print(f"nextcord.Client: Calling your application command now {app_cmd.name}")
                await app_cmd.call_from_interaction(interaction)
            elif self._lazy_load_commands:
                print(f"nextcord.Client: Your interaction command failed to register")
                print(f"nextcord.Client: {interaction.data}")
                # response = ApplicationCommandResponse(self._connection, interaction.data)
                response_signature = (interaction.data["name"], int(interaction.data['type']), interaction.guild_id)
                if app_cmd := self._application_command_signatures.get(response_signature):
                    # TODO: Make sure arguments match command. AKA ADD SAFEGUARDS FOR DEVS CHANGING COMMANDS.
                    print("nextcord.Client: New interaction command found, Assigning id now")
                    self._registered_application_commands[int(interaction.data["id"])] = app_cmd
                    # response = ApplicationCommandResponse(self._connection, interaction.data)
                    # app_cmd.parse_response(response)
                    app_cmd.raw_parse_result(self._connection, interaction.guild_id, int(interaction.data["id"]))
                    await app_cmd.call_from_interaction(interaction)

    async def add_application_command(self, app_cmd: ApplicationCommand, register=False):
        self._internal_add_application_command(app_cmd)
        if register:
            raise NotImplementedError  # TODO: Add single-command registration.

    def _internal_add_application_command(self, app_cmd: ApplicationCommand):
        self._application_commands.add(app_cmd)
        for signature in app_cmd.get_signatures():
            self._application_command_signatures[signature] = app_cmd


    async def perform_bulk_application_rollout(self, overwrite: bool = True):
        self._performing_application_command_rollout = True
        pass
        self._performing_application_command_rollout = False


    @property
    def performing_bulk_application_rollout(self) -> bool:
        return self._performing_application_command_rollout


    # async def register_bulk_application_commands(self):
    #     # TODO: Using Bulk upsert seems to delete all commands
    #     guild_payloads_to_bulk: Dict[int, List[dict]] = {}
    #     global_payloads_to_bulk: List[dict] = []
    #     for unique_id, payload_app_cmd in self._application_commands_to_bulk_add.items():
    #         if guild_id := payload_app_cmd[0].get("guild_id"):
    #             if guild_id not in guild_payloads_to_bulk:
    #                 guild_payloads_to_bulk[guild_id] = list()
    #             guild_payloads_to_bulk[guild_id].append(payload_app_cmd[0])
    #         else:
    #             global_payloads_to_bulk.append(payload_app_cmd[0])
    #
    #     if global_payloads_to_bulk:
    #         print("CLIENT.PY: Sending Global commands to Discord")
    #         response_list = await self.http.bulk_upsert_global_commands(self.application_id, global_payloads_to_bulk)
    #         self._handle_bulk_application_commands(response_list)
    #
    #     if guild_payloads_to_bulk:
    #         print("CLIENT.PY: Starting send of Guild commands to Discord.")
    #         for guild_id, payload_list in guild_payloads_to_bulk.items():
    #             print(f"  CLIENT.PY: Sending commands to Guild {guild_id}")
    #             response_list = await self.http.bulk_upsert_guild_commands(self.application_id, guild_id, payload_list)
    #             self._handle_bulk_application_commands(response_list)
    #
    #     self._application_commands_to_bulk_add.clear()
    #
    # def _handle_bulk_application_commands(self, raw_response_list: List[dict]):
    #     for raw_response in raw_response_list:
    #         response = ApplicationCommandResponse(self._connection, raw_response)
    #         payload_unique_id = (response.type, response.name, response.guild_id)
    #         if payload_app_cmd := self._application_commands_to_bulk_add.get(payload_unique_id):
    #             command = payload_app_cmd[1]
    #             print(f"    CLIENT.PY: Parsing response of command {command.name} for guild {response.guild_id}. ID: {response.id}")
    #             command.parse_response(response)
    #             # TODO: Move this to own function probably.
    #             if command not in self._application_commands:
    #                 self._application_commands.append(command)
    #             self._registered_application_commands[response.id] = command
    #         else:
    #             raise ValueError(f"What the FUCK is going on, Payload ID {payload_app_cmd} doesn't correspond to "
    #                              f"anything in the dict of commands to bulk add!")  # TODO: Clean up language.
    #
    # def add_application_command_to_bulk(self, command: ApplicationCommand):
    #     payload_list = command.payload
    #     for payload in payload_list:
    #         self._add_application_payload_to_bulk(command, command.name, payload.get("guild_id", None), payload)
    #
    # def _add_application_payload_to_bulk(self, command: ApplicationCommand, name: str, guild_id: Optional[int],
    #                                      payload: dict):
    #     payload_unique_id = (command.type, name, guild_id)  # Note: None means global.
    #     if payload_unique_id in self._application_commands_to_bulk_add:
    #         raise ValueError(f"Cannot add duplicate command {name}|{guild_id} payload to bulk add.")
    #     else:
    #         self._application_commands_to_bulk_add[payload_unique_id] = (payload, command)
    #
    # async def register_application_command(self, command: ApplicationCommand):
    #     payload_list = command.payload
    #     for payload in payload_list:
    #         if payload.get("guild_id"):
    #             raw_response = await self.http.upsert_guild_command(self.application_id, payload["guild_id"], payload)
    #         else:
    #             raw_response = await self.http.upsert_global_command(self.application_id, payload)
    #         response = ApplicationCommandResponse(self._connection, raw_response)
    #         self._registered_application_commands[response.id] = command
    #         command.parse_response(response)
    #     self._application_commands.append(command)
    #
    # async def delete_unknown_guild_application_commands(self):
    #     pass
    #
    # async def delete_unknown_global_commands(self):
    #     raw_response = await self.http.get_global_commands(self.application_id)
    #
    # async def delete_unknown_guild_commands(self, guild_id: int):
    #     try:
    #         to_remove = []
    #         raw_response_list = await self.http.get_guild_commands(self.application_id, guild_id)
    #         for raw_response in raw_response_list:
    #             response = ApplicationCommandResponse(self._connection, raw_response_list)
    #             if response.id not in to_remove:
    #                 to_remove.append(response.id)
    #     except Forbidden:
    #         print(f"CLIENT.PY:we don't have command permission for guild {guild_id}")
>>>>>>> e870a230
<|MERGE_RESOLUTION|>--- conflicted
+++ resolved
@@ -29,11 +29,8 @@
 import signal
 import sys
 import traceback
-<<<<<<< HEAD
 from typing import Any, Callable, Coroutine, Dict, Generator, List, Optional, Sequence, TYPE_CHECKING, Tuple, TypeVar, Union, Type, Iterable
-=======
-from typing import Any, Callable, Coroutine, Dict, Generator, List, Optional, Sequence, Set, TYPE_CHECKING, Tuple, TypeVar, Union
->>>>>>> e870a230
+
 
 import aiohttp
 
@@ -254,12 +251,6 @@
         # Value is a Tuple with the payload and ApplicationCommand.
         # self._application_commands_to_add: Dict[Tuple[str, Optional[int]], Dict[str, Any]] = {}
         # self._application_commands: Dict[int, Callable] = {}
-<<<<<<< HEAD
-        self._application_commands: List[ApplicationCommand] = []
-        self._registered_application_commands: Dict[int, ApplicationCommand] = {}
-        self._application_commands_to_bulk_add: Dict[Tuple[ApplicationCommandType, str, Optional[int]], Tuple[dict, ApplicationCommand]] = {}
-        self._register_commands_on_startup: bool = options.pop('register_commands_on_startup', True)
-=======
         # self._application_commands: List[ApplicationCommand] = []
         # self._registered_application_commands: Dict[int, ApplicationCommand] = {}
         # self._application_commands_to_bulk_add: Dict[Tuple[ApplicationCommandType, str, Optional[int]], Tuple[dict, ApplicationCommand]] = {}
@@ -272,7 +263,7 @@
         # TODO: Work on rollout feature.
         self._application_commands_to_rollout: Set[ApplicationCommand] = set()
         self._performing_application_command_rollout: bool = False
->>>>>>> e870a230
+
 
         if VoiceClient.warn_nacl:
             VoiceClient.warn_nacl = False
@@ -1690,147 +1681,6 @@
     #         app_cmd_response = ApplicationCommandResponse(self._connection, raw_command)
     #         self._connection._add_application_command(app_cmd_response)
     #     pass
-
-<<<<<<< HEAD
-    async def on_connect(self):
-        if self._register_commands_on_startup:
-            await self.register_bulk_application_commands()  # TODO: Make better.
-
-    async def on_interaction(self, interaction: Interaction):
-        # TODO: This seems a bit better, but ehh?
-        if interaction.type is InteractionType.application_command:
-            # if app_cmd_callback := self._application_commands.get(int(interaction.data["id"])):
-            if app_cmd := self._registered_application_commands.get(int(interaction.data["id"])):
-                # await app_cmd_callback(interaction)
-                await app_cmd.call_from_interaction(interaction)
-            else:
-                print(f"CLIENT.PY: Received an interaction for an application command that isn't registered, hmm. ID: {interaction.data['id']}")
-
-    async def register_bulk_application_commands(self):
-        # TODO: Using Bulk upsert seems to delete all commands
-        guild_payloads_to_bulk: Dict[int, List[dict]] = {}
-        global_payloads_to_bulk: List[dict] = []
-        for unique_id, payload_app_cmd in self._application_commands_to_bulk_add.items():
-            if guild_id := payload_app_cmd[0].get("guild_id"):
-                if guild_id not in guild_payloads_to_bulk:
-                    guild_payloads_to_bulk[guild_id] = list()
-                guild_payloads_to_bulk[guild_id].append(payload_app_cmd[0])
-            else:
-                global_payloads_to_bulk.append(payload_app_cmd[0])
-
-        if global_payloads_to_bulk:
-            print("CLIENT.PY: Sending Global commands to Discord")
-            response_list = await self.http.bulk_upsert_global_commands(self.application_id, global_payloads_to_bulk)
-            self._handle_bulk_application_commands(response_list)
-
-        if guild_payloads_to_bulk:
-            print("CLIENT.PY: Starting send of Guild commands to Discord.")
-            for guild_id, payload_list in guild_payloads_to_bulk.items():
-                print(f"  CLIENT.PY: Sending commands to Guild {guild_id}")
-                response_list = await self.http.bulk_upsert_guild_commands(self.application_id, guild_id, payload_list)
-                self._handle_bulk_application_commands(response_list)
-
-        self._application_commands_to_bulk_add.clear()
-
-    def _handle_bulk_application_commands(self, raw_response_list: List[dict]):
-        for raw_response in raw_response_list:
-            response = ApplicationCommandResponse(self._connection, raw_response)
-            payload_unique_id = (response.type, response.name, response.guild_id)
-            if payload_app_cmd := self._application_commands_to_bulk_add.get(payload_unique_id):
-                command = payload_app_cmd[1]
-                print(f"    CLIENT.PY: Parsing response of command {command.name} for guild {response.guild_id}. ID: {response.id}")
-                command.parse_response(response)
-                # TODO: Move this to own function probably.
-                if command not in self._application_commands:
-                    self._application_commands.append(command)
-                self._registered_application_commands[response.id] = command
-            else:
-                raise ValueError(f"What the FUCK is going on, Payload ID {payload_app_cmd} doesn't correspond to "
-                                 f"anything in the dict of commands to bulk add!")  # TODO: Clean up language.
-
-    def add_application_command_to_bulk(self, command: ApplicationCommand):
-        payload_list = command.payload
-        for payload in payload_list:
-            self._add_application_payload_to_bulk(command, command.name, payload.get("guild_id", None), payload)
-
-    def _add_application_payload_to_bulk(self, command: ApplicationCommand, name: str, guild_id: Optional[int],
-                                         payload: dict):
-        payload_unique_id = (command.type, name, guild_id)  # Note: None means global.
-        if payload_unique_id in self._application_commands_to_bulk_add:
-            raise ValueError(f"Cannot add duplicate command {name}|{guild_id} payload to bulk add.")
-        else:
-            self._application_commands_to_bulk_add[payload_unique_id] = (payload, command)
-
-    async def register_application_command(self, command: ApplicationCommand):
-        payload_list = command.payload
-        for payload in payload_list:
-            if payload.get("guild_id"):
-                raw_response = await self.http.upsert_guild_command(self.application_id, payload["guild_id"], payload)
-            else:
-                raw_response = await self.http.upsert_global_command(self.application_id, payload)
-            response = ApplicationCommandResponse(self._connection, raw_response)
-            self._registered_application_commands[response.id] = command
-            command.parse_response(response)
-        self._application_commands.append(command)
-    #     # If guild_id is None, assume this is a global command.
-    #     if guild_id:
-    #         print(f"CLIENT.PY: Registering guild command {payload['name']} for guild {guild_id}")
-    #         response_json = await self.http.upsert_guild_command(self.application_id, guild_id, payload)
-    #     else:
-    #         print(f"CLIENT.PY: Registering global command {payload['name']}")
-    #         response_json = await self.http.upsert_global_command(self.application_id, payload)
-    #     app_response = ApplicationCommandResponse(self._connection, response_json)
-    #     self._connection._add_application_command(app_response)
-    #     self._application_commands[app_response.id] = callback
-    #     return app_response
-    #
-    # async def get_application_commands(self):
-    #     raw_response = await self.http.get_global_commands(self.application_id)
-    #     for raw_command in raw_response:
-    #         app_cmd_response = ApplicationCommandResponse(self._connection, raw_command)
-    #         self._connection._add_application_command(app_cmd_response)
-    #     for guild in self.guilds:
-    #         print(f"GET APP CMDS: grabbing commands from guild {guild.name}")
-    #         try:
-    #             # TODO: When a large bot is in 1k+ guilds, this is going to take forever AND get rate limited. Fix this.
-    #             raw_response = await self.http.get_guild_commands(self.application_id, guild.id)
-    #             for raw_command in raw_response:
-    #                 app_cmd_response = ApplicationCommandResponse(self._connection, raw_command)
-    #                 self._connection._add_application_command(app_cmd_response)
-    #         except Forbidden:
-    #             print(f"From get_application_commands, we don't have command permissions for "
-    #                   f"guild {guild.name}|{guild.id} ")
-
-    async def delete_unknown_guild_application_commands(self):
-        pass
-        # to_remove = []
-        # for app_response in self._connection.application_commands:
-        #     if app_response.id not in self._connection.application_commands:
-        #         if app_response.guild_id:
-        #             print(f"Removing command NAME {app_response.name} ID {app_response.id} from "
-        #                   f"GUILD {app_response.guild.name} ID {app_response.guild_id}")
-        #             await self.http.delete_guild_command(self.application_id, app_response.guild_id, app_response.id)
-        #         else:
-        #             print(f"Removing command NAME {app_response.name} ID {app_response.id}")
-        #             await self.http.delete_global_command(self.application_id, app_response.id)
-        #         to_remove.append(app_response.id)
-        # for app_id in to_remove:
-        #     self._connection._remove_application_command(app_id)
-
-    async def delete_unknown_global_commands(self):
-        raw_response = await self.http.get_global_commands(self.application_id)
-
-    async def delete_unknown_guild_commands(self, guild_id: int):
-        try:
-            to_remove = []
-            raw_response_list = await self.http.get_guild_commands(self.application_id, guild_id)
-            for raw_response in raw_response_list:
-                response = ApplicationCommandResponse(self._connection, raw_response_list)
-                if response.id not in to_remove:
-                    to_remove.append(response.id)
-        except Forbidden:
-            print(f"CLIENT.PY:we don't have command permission for guild {guild_id}")
-=======
     # async def on_connect(self):
     #     if self._register_commands_on_startup:
     #         await self.register_bulk_application_commands()  # TODO: Make better.
@@ -1971,4 +1821,3 @@
     #                 to_remove.append(response.id)
     #     except Forbidden:
     #         print(f"CLIENT.PY:we don't have command permission for guild {guild_id}")
->>>>>>> e870a230
